//! Terminal logger.
use crate::build::BuilderCommon;
use crate::misc;
#[cfg(feature = "slog-kvfilter")]
use crate::types::KVFilterParameters;
use crate::types::{Format, OverflowStrategy, Severity, SourceLocation, TimeZone};
use crate::{Build, Config, Result};
use serde::{Deserialize, Serialize};
use slog::Logger;
use slog_term::{self, CompactFormat, FullFormat, PlainDecorator, TermDecorator};
use std::fmt::Debug;
use std::io;

<<<<<<< HEAD
use misc::{module_and_line, timezone_to_timestamp_fn};
use types::KVFilterParameters;
use types::{Format, OverflowStrategy, Severity, SourceLocation, TimeZone};
use {Build, BuildWithCustomFormat, Config, Result};

=======
>>>>>>> 3afacaed
/// A logger builder which build loggers that output log records to the terminal.
///
/// The resulting logger will work asynchronously (the default channel size is 1024).
#[derive(Debug)]
pub struct TerminalLoggerBuilder {
    common: BuilderCommon,
    format: Format,
    timezone: TimeZone,
    destination: Destination,
}
impl TerminalLoggerBuilder {
    /// Makes a new `TerminalLoggerBuilder` instance.
    pub fn new() -> Self {
        TerminalLoggerBuilder {
            common: BuilderCommon::default(),
            format: Format::default(),
            timezone: TimeZone::default(),
            destination: Destination::default(),
        }
    }

    /// Sets the format of log records.
    pub fn format(&mut self, format: Format) -> &mut Self {
        self.format = format;
        self
    }

    /// Sets the source code location type this logger will use.
    pub fn source_location(&mut self, source_location: SourceLocation) -> &mut Self {
        self.common.source_location = source_location;
        self
    }

    /// Sets the overflow strategy for the logger.
    pub fn overflow_strategy(&mut self, overflow_strategy: OverflowStrategy) -> &mut Self {
        self.common.overflow_strategy = overflow_strategy;
        self
    }

    /// Sets the time zone which this logger will use.
    pub fn timezone(&mut self, timezone: TimeZone) -> &mut Self {
        self.timezone = timezone;
        self
    }

    /// Sets the destination to which log records will be outputted.
    pub fn destination(&mut self, destination: Destination) -> &mut Self {
        self.destination = destination;
        self
    }

    /// Sets the log level of this logger.
    pub fn level(&mut self, severity: Severity) -> &mut Self {
        self.common.level = severity;
        self
    }

    /// Sets the size of the asynchronous channel of this logger.
    pub fn channel_size(&mut self, channel_size: usize) -> &mut Self {
        self.common.channel_size = channel_size;
        self
    }

    /// Sets [`KVFilter`].
    ///
    /// [`KVFilter`]: https://docs.rs/slog-kvfilter/0.6/slog_kvfilter/struct.KVFilter.html
    #[cfg(feature = "slog-kvfilter")]
    pub fn kvfilter(&mut self, parameters: KVFilterParameters) -> &mut Self {
        self.common.kvfilterparameters = Some(parameters);
        self
    }
}
impl Default for TerminalLoggerBuilder {
    fn default() -> Self {
        Self::new()
    }
}
impl Build for TerminalLoggerBuilder {
    fn build(&self) -> Result<Logger> {
        let decorator = self.destination.to_decorator();
        let timestamp = misc::timezone_to_timestamp_fn(self.timezone);
        let logger = match self.format {
            Format::Full => {
                let format = FullFormat::new(decorator).use_custom_timestamp(timestamp);
                self.common.build_with_drain(format.build())
            }
            Format::Compact => {
                let format = CompactFormat::new(decorator).use_custom_timestamp(timestamp);
                self.common.build_with_drain(format.build())
            }
            #[cfg(feature = "json")]
            Format::Json => match self.destination {
                Destination::Stdout => self.common.build_with_drain(
                    slog_json::Json::new(std::io::stdout())
                        .set_flush(true)
                        .add_default_keys()
                        .build(),
                ),
                Destination::Stderr => self.common.build_with_drain(
                    slog_json::Json::new(std::io::stderr())
                        .set_flush(true)
                        .add_default_keys()
                        .build(),
                ),
            },
        };
        Ok(logger)
    }
}
impl BuildWithCustomFormat for TerminalLoggerBuilder {
    type Decorator = Decorator;

    fn build_with_custom_format<F, D>(&self, f: F) -> Result<Logger>
    where
        F: FnOnce(Self::Decorator) -> Result<D>,
        D: Drain + Send + 'static,
        D::Err: Debug,
    {
        let decorator = self.destination.to_decorator();
        let drain = track!(f(decorator))?;
        Ok(self.build_with_drain(drain))
    }
}

/// The destination to which log records will be outputted.
///
/// # Examples
///
/// The default value:
///
/// ```
/// use sloggers::terminal::Destination;
///
/// assert_eq!(Destination::default(), Destination::Stderr);
/// ```
#[derive(Default, Debug, Clone, Copy, PartialEq, Eq, Serialize, Deserialize)]
#[serde(rename_all = "lowercase")]
pub enum Destination {
    /// Standard output.
    Stdout,

    /// Standard error.
    #[default]
    Stderr,
}
impl Destination {
    fn to_decorator(self) -> Decorator {
        let maybe_term_decorator = match self {
            Destination::Stdout => TermDecorator::new().stdout().try_build(),
            Destination::Stderr => TermDecorator::new().stderr().try_build(),
        };
        maybe_term_decorator
            .map(Decorator::Term)
            .unwrap_or_else(|| match self {
                Destination::Stdout => Decorator::PlainStdout(PlainDecorator::new(io::stdout())),
                Destination::Stderr => Decorator::PlainStderr(PlainDecorator::new(io::stderr())),
            })
    }
}

pub enum Decorator {
    Term(TermDecorator),
    PlainStdout(PlainDecorator<io::Stdout>),
    PlainStderr(PlainDecorator<io::Stderr>),
}
impl slog_term::Decorator for Decorator {
    fn with_record<F>(
        &self,
        record: &slog::Record,
        logger_values: &slog::OwnedKVList,
        f: F,
    ) -> io::Result<()>
    where
        F: FnOnce(&mut dyn slog_term::RecordDecorator) -> io::Result<()>,
    {
        match *self {
            Decorator::Term(ref d) => d.with_record(record, logger_values, f),
            Decorator::PlainStdout(ref d) => d.with_record(record, logger_values, f),
            Decorator::PlainStderr(ref d) => d.with_record(record, logger_values, f),
        }
    }
}

/// The configuration of `TerminalLoggerBuilder`.
#[derive(Debug, Default, Clone, Serialize, Deserialize)]
#[non_exhaustive]
pub struct TerminalLoggerConfig {
    /// Log level.
    #[serde(default)]
    pub level: Severity,

    /// Log record format.
    #[serde(default)]
    pub format: Format,

    /// Source code location
    #[serde(default)]
    pub source_location: SourceLocation,

    /// Time Zone.
    #[serde(default)]
    pub timezone: TimeZone,

    /// Output destination.
    #[serde(default)]
    pub destination: Destination,

    /// Asynchronous channel size
    #[serde(default = "default_channel_size")]
    pub channel_size: usize,

    /// Whether to drop logs on overflow.
    ///
    /// The possible values are `drop`, `drop_and_report`, or `block`.
    ///
    /// The default value is `drop_and_report`.
    #[serde(default)]
    pub overflow_strategy: OverflowStrategy,
}
impl TerminalLoggerConfig {
    /// Creates a new `TerminalLoggerConfig` with default settings.
    pub fn new() -> Self {
        Default::default()
    }
}
impl Config for TerminalLoggerConfig {
    type Builder = TerminalLoggerBuilder;
    fn try_to_builder(&self) -> Result<Self::Builder> {
        let mut builder = TerminalLoggerBuilder::new();
        builder.level(self.level);
        builder.format(self.format);
        builder.source_location(self.source_location);
        builder.timezone(self.timezone);
        builder.destination(self.destination);
        builder.channel_size(self.channel_size);
        builder.overflow_strategy(self.overflow_strategy);
        Ok(builder)
    }
}

fn default_channel_size() -> usize {
    1024
}<|MERGE_RESOLUTION|>--- conflicted
+++ resolved
@@ -1,24 +1,16 @@
 //! Terminal logger.
 use crate::build::BuilderCommon;
-use crate::misc;
 #[cfg(feature = "slog-kvfilter")]
 use crate::types::KVFilterParameters;
 use crate::types::{Format, OverflowStrategy, Severity, SourceLocation, TimeZone};
+use crate::{misc, BuildWithCustomFormat};
 use crate::{Build, Config, Result};
 use serde::{Deserialize, Serialize};
-use slog::Logger;
+use slog::{Drain, Logger};
 use slog_term::{self, CompactFormat, FullFormat, PlainDecorator, TermDecorator};
 use std::fmt::Debug;
 use std::io;
 
-<<<<<<< HEAD
-use misc::{module_and_line, timezone_to_timestamp_fn};
-use types::KVFilterParameters;
-use types::{Format, OverflowStrategy, Severity, SourceLocation, TimeZone};
-use {Build, BuildWithCustomFormat, Config, Result};
-
-=======
->>>>>>> 3afacaed
 /// A logger builder which build loggers that output log records to the terminal.
 ///
 /// The resulting logger will work asynchronously (the default channel size is 1024).
@@ -139,7 +131,7 @@
     {
         let decorator = self.destination.to_decorator();
         let drain = track!(f(decorator))?;
-        Ok(self.build_with_drain(drain))
+        Ok(self.common.build_with_drain(drain))
     }
 }
 
