--- conflicted
+++ resolved
@@ -268,7 +268,6 @@
     }
 }
 
-<<<<<<< HEAD
 /// Process Identifier.
 ///
 /// # Examples
@@ -279,23 +278,10 @@
 /// use sloggers::types::ProcessID;
 ///
 /// assert_eq!(ProcessID::default(), ProcessID(false));
-=======
-/// Overflow Strategy.
-///
-/// # Examples
-///
-/// The default value: DropAndReport
-///
-/// ```
-/// use sloggers::types::OverflowStrategy;
-///
-/// assert_eq!(OverflowStrategy::default(), OverflowStrategy::DropAndReport);
->>>>>>> fd9aebc8
-/// ```
 #[allow(missing_docs)]
 #[derive(Debug, Clone, Copy, PartialEq, Eq, Serialize, Deserialize)]
 #[serde(rename_all = "snake_case")]
-<<<<<<< HEAD
+
 pub struct ProcessID(pub bool);
 
 impl Default for ProcessID {
@@ -315,8 +301,23 @@
                 "Undefined process identifier: {:?}",
                 s
             ),
-=======
+        }
+    }
+}
+
+/// Overflow Strategy.
+///
+/// # Examples
+///
+/// The default value: DropAndReport
+///
+/// ```
+/// use sloggers::types::OverflowStrategy;
+///
+/// assert_eq!(OverflowStrategy::default(), OverflowStrategy::DropAndReport);
+/// ```
 #[non_exhaustive]
+#[derive(Debug, Clone, Copy, PartialEq, Eq, Serialize, Deserialize)]
 pub enum OverflowStrategy {
     DropAndReport,
     Drop,
@@ -345,7 +346,6 @@
             OverflowStrategy::Drop => slog_async::OverflowStrategy::Drop,
             OverflowStrategy::DropAndReport => slog_async::OverflowStrategy::DropAndReport,
             OverflowStrategy::Block => slog_async::OverflowStrategy::Block,
->>>>>>> fd9aebc8
         }
     }
 }