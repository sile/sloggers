//! File logger.
<<<<<<< HEAD
use libflate::gzip::Encoder as GzipEncoder;
=======
use chrono::{DateTime, Local, TimeZone as ChronoTimeZone, Utc};
>>>>>>> 38a1664f
use slog::{Drain, FnValue, Logger};
use slog_async::Async;
use slog_kvfilter::{KVFilter, KVFilterList};
use slog_term::{CompactFormat, FullFormat, PlainDecorator};
use std::fmt::Debug;
use std::fs::{self, File, OpenOptions};
use std::io::{self, Write};
use std::path::{Path, PathBuf};
use std::sync::mpsc;
use std::thread;

use misc::KVFilterParameters;
use misc::{module_and_line, timezone_to_timestamp_fn};
use types::{Format, Severity, SourceLocation, TimeZone};
use {Build, Config, ErrorKind, Result};

/// A logger builder which build loggers that write log records to the specified file.
///
/// The resulting logger will work asynchronously (the default channel size is 1024).
#[derive(Debug)]
pub struct FileLoggerBuilder {
    format: Format,
    source_location: SourceLocation,
    timezone: TimeZone,
    level: Severity,
    appender: FileAppender,
    channel_size: usize,
    kvfilterparameters: Option<KVFilterParameters>,
}

impl FileLoggerBuilder {
    /// Makes a new `FileLoggerBuilder` instance.
    ///
    /// This builder will create a logger which uses `path` as
    /// the output destination of the log records.
    pub fn new<P: AsRef<Path>>(path: P) -> Self {
        FileLoggerBuilder {
            format: Format::default(),
            source_location: SourceLocation::default(),
            timezone: TimeZone::default(),
            level: Severity::default(),
            appender: FileAppender::new(path),
            channel_size: 1024,
            kvfilterparameters: None,
        }
    }

    /// Sets the format of log records.
    pub fn format(&mut self, format: Format) -> &mut Self {
        self.format = format;
        self
    }

    /// Sets the source code location type this logger will use.
    pub fn source_location(&mut self, source_location: SourceLocation) -> &mut Self {
        self.source_location = source_location;
        self
    }

    /// Sets the time zone which this logger will use.
    pub fn timezone(&mut self, timezone: TimeZone) -> &mut Self {
        self.timezone = timezone;
        self
    }

    /// Sets the log level of this logger.
    pub fn level(&mut self, severity: Severity) -> &mut Self {
        self.level = severity;
        self
    }

    /// Sets the size of the asynchronous channel of this logger.
    pub fn channel_size(&mut self, channel_size: usize) -> &mut Self {
        self.channel_size = channel_size;
        self
    }

    /// Sets [`KVFilter`].
    ///
    /// [`KVFilter`]: https://docs.rs/slog-kvfilter/0.6/slog_kvfilter/struct.KVFilter.html
    pub fn kvfilter(
        &mut self,
        level: Severity,
        only_pass_any_on_all_keys: Option<KVFilterList>,
        always_suppress_any: Option<KVFilterList>,
    ) -> &mut Self {
        self.kvfilterparameters = Some(KVFilterParameters {
            severity: level,
            only_pass_any_on_all_keys,
            always_suppress_any,
        });
        self
    }

    /// By default, logger just appends log messages to file.
    /// If this method called, logger truncates the file to 0 length when opening.
    pub fn truncate(&mut self) -> &mut Self {
        self.appender.truncate = true;
        self
    }

    /// Sets the threshold used for determining whether rotate the current log file.
    ///
    /// If the byte size of the current log file exceeds this value, the file will be rotated.
    /// The name of the rotated file will be `"${ORIGINAL_FILE_NAME}.0"`.
    /// If there is a previously rotated file,
    /// it will be renamed to `"${ORIGINAL_FILE_NAME}.1"` before rotation of the current log file.
    /// This process is iterated recursively until log file names no longer conflict or
    /// [`rotate_keep`] limit reached.
    ///
    /// The default value is `std::u64::MAX`.
    ///
    /// [`rotate_keep`]: ./struct.FileLoggerBuilder.html#method.rotate_keep
    pub fn rotate_size(&mut self, size: u64) -> &mut Self {
        self.appender.rotate_size = size;
        self
    }

    /// Sets the maximum number of rotated log files to keep.
    ///
    /// If the number of rotated log files exceed this value, the oldest log file will be deleted.
    ///
    /// The default value is `8`.
    pub fn rotate_keep(&mut self, count: usize) -> &mut Self {
        self.appender.rotate_keep = count;
        self
    }

    /// Sets whether to compress or not compress rotated files.
    ///
    /// If `true` is specified, rotated files will be compressed by GZIP algorithm and
    /// the suffix ".gz" will be appended to those file names.
    ///
    /// The default value is `false`.
    pub fn rotate_compress(&mut self, compress: bool) -> &mut Self {
        self.appender.rotate_compress = compress;
        self
    }

    fn build_with_drain<D>(&self, drain: D) -> Logger
    where
        D: Drain + Send + 'static,
        D::Err: Debug,
    {
        // async inside, level and key value filters outside for speed
        let drain = Async::new(drain.fuse())
            .chan_size(self.channel_size)
            .build()
            .fuse();

        if let Some(ref p) = self.kvfilterparameters {
            let kvdrain = KVFilter::new(drain, p.severity.as_level())
                .always_suppress_any(p.always_suppress_any.clone())
                .only_pass_any_on_all_keys(p.only_pass_any_on_all_keys.clone());

            let drain = self.level.set_level_filter(kvdrain.fuse());

            match self.source_location {
                SourceLocation::None => Logger::root(drain.fuse(), o!()),
                SourceLocation::ModuleAndLine => {
                    Logger::root(drain.fuse(), o!("module" => FnValue(module_and_line)))
                }
            }
        } else {
            let drain = self.level.set_level_filter(drain.fuse());

            match self.source_location {
                SourceLocation::None => Logger::root(drain.fuse(), o!()),
                SourceLocation::ModuleAndLine => {
                    Logger::root(drain.fuse(), o!("module" => FnValue(module_and_line)))
                }
            }
        }
    }
}

impl Build for FileLoggerBuilder {
    fn build(&self) -> Result<Logger> {
        let decorator = PlainDecorator::new(self.appender.clone());
        let timestamp = timezone_to_timestamp_fn(self.timezone);
        let logger = match self.format {
            Format::Full => {
                let format = FullFormat::new(decorator).use_custom_timestamp(timestamp);
                self.build_with_drain(format.build())
            }
            Format::Compact => {
                let format = CompactFormat::new(decorator).use_custom_timestamp(timestamp);
                self.build_with_drain(format.build())
            }
        };
        Ok(logger)
    }
}

#[derive(Debug)]
struct FileAppender {
    path: PathBuf,
    file: Option<File>,
    truncate: bool,
    written_size: u64,
    rotate_size: u64,
    rotate_keep: usize,
    rotate_compress: bool,
    wait_compression: Option<mpsc::Receiver<io::Result<()>>>,
}

impl Clone for FileAppender {
    fn clone(&self) -> Self {
        FileAppender {
            path: self.path.clone(),
            file: None,
            truncate: self.truncate,
            written_size: 0,
            rotate_size: self.rotate_size,
            rotate_keep: self.rotate_keep,
            rotate_compress: self.rotate_compress,
            wait_compression: None,
        }
    }
}

impl FileAppender {
    pub fn new<P: AsRef<Path>>(path: P) -> Self {
        FileAppender {
            path: path.as_ref().to_path_buf(),
            file: None,
            truncate: false,
            written_size: 0,
            rotate_size: default_rotate_size(),
            rotate_keep: default_rotate_keep(),
            rotate_compress: false,
            wait_compression: None,
        }
    }
    fn reopen_if_needed(&mut self) -> io::Result<()> {
        if !self.path.exists() || self.file.is_none() {
            let mut file_builder = OpenOptions::new();
            file_builder.create(true);
            if self.truncate {
                file_builder.truncate(true);
            }
            let file = file_builder
                .append(!self.truncate)
                .write(true)
                .open(&self.path)?;
            self.written_size = file.metadata()?.len();
            self.file = Some(file);
        }
        Ok(())
    }
    fn rotate(&mut self) -> io::Result<()> {
        if let Some(ref mut rx) = self.wait_compression {
            use std::sync::mpsc::TryRecvError;
            match rx.try_recv() {
                Err(TryRecvError::Empty) => {
                    // The previous compression is in progress
                    return Ok(());
                }
                Err(TryRecvError::Disconnected) => {
                    let e =
                        io::Error::new(io::ErrorKind::Other, "Log file compression thread aborted");
                    return Err(e);
                }
                Ok(result) => {
                    result?;
                }
            }
        }
        self.wait_compression = None;

        let _ = self.file.take();

        for i in (1..self.rotate_keep + 1).rev() {
            let from = self.rotated_path(i)?;
            let to = self.rotated_path(i + 1)?;
            if from.exists() {
                fs::rename(from, to)?;
            }
        }
        if self.path.exists() {
            let rotated_path = self.rotated_path(1)?;
            if self.rotate_compress {
                let (plain_path, temp_gz_path) = self.rotated_paths_for_compression()?;
                let (tx, rx) = mpsc::channel();

                fs::rename(&self.path, &plain_path)?;
                thread::spawn(move || {
                    let result = Self::compress(plain_path, temp_gz_path, rotated_path);
                    let _ = tx.send(result);
                });

                self.wait_compression = Some(rx);
            } else {
                fs::rename(&self.path, rotated_path)?;
            }
        }

        let delete_path = self.rotated_path(self.rotate_keep + 1)?;
        if delete_path.exists() {
            fs::remove_file(delete_path)?;
        }

        self.written_size = 0;
        self.reopen_if_needed()?;

        Ok(())
    }
    fn rotated_path(&self, i: usize) -> io::Result<PathBuf> {
        let path = self.path.to_str().ok_or_else(|| {
            io::Error::new(
                io::ErrorKind::InvalidInput,
                format!("Non UTF-8 log file path: {:?}", self.path),
            )
        })?;
        if self.rotate_compress {
            Ok(PathBuf::from(format!("{}.{}.gz", path, i)))
        } else {
            Ok(PathBuf::from(format!("{}.{}", path, i)))
        }
    }
    fn rotated_paths_for_compression(&self) -> io::Result<(PathBuf, PathBuf)> {
        let path = self.path.to_str().ok_or_else(|| {
            io::Error::new(
                io::ErrorKind::InvalidInput,
                format!("Non UTF-8 log file path: {:?}", self.path),
            )
        })?;
        Ok((
            PathBuf::from(format!("{}.1", path)),
            PathBuf::from(format!("{}.1.gz.temp", path)),
        ))
    }
    fn compress(input_path: PathBuf, temp_path: PathBuf, output_path: PathBuf) -> io::Result<()> {
        let mut input = File::open(&input_path)?;
        let mut temp = GzipEncoder::new(File::create(&temp_path)?)?;
        io::copy(&mut input, &mut temp)?;
        temp.finish().into_result()?;

        fs::rename(temp_path, output_path)?;
        fs::remove_file(input_path)?;
        Ok(())
    }
}

impl Write for FileAppender {
    fn write(&mut self, buf: &[u8]) -> io::Result<usize> {
        self.reopen_if_needed()?;
        let size = if let Some(ref mut f) = self.file {
            f.write(buf)?
        } else {
            return Err(io::Error::new(
                io::ErrorKind::Other,
                format!("Cannot open file: {:?}", self.path),
            ));
        };

        self.written_size += size as u64;
        Ok(size)
    }
    fn flush(&mut self) -> io::Result<()> {
        if let Some(ref mut f) = self.file {
            f.flush()?;
        }
        if self.written_size >= self.rotate_size {
            self.rotate()?;
        }
        Ok(())
    }
}

/// The configuration of `FileLoggerBuilder`.
#[derive(Debug, Clone, Serialize, Deserialize)]
pub struct FileLoggerConfig {
    /// Log level.
    #[serde(default)]
    pub level: Severity,

    /// Log record format.
    #[serde(default)]
    pub format: Format,

    /// Source code location
    #[serde(default)]
    pub source_location: SourceLocation,

    /// Time Zone.
    #[serde(default)]
    pub timezone: TimeZone,

    /// Format string for the timestamp in the path.
    /// The string is formatted using [strftime](https://docs.rs/chrono/0.4.6/chrono/format/strftime/index.html#specifiers)
    ///
    /// Default: "%Y%m%d_%H%M", example: "20180918_1127"
    #[serde(default = "default_timestamp_template")]
    pub timestamp_template: String,

    /// Log file path template.
    ///
    /// It will be used as-is, with the following transformation:
    ///
    /// All occurrences of the substring "{timestamp}" will be replaced with the current timestamp
    /// formatted according to `timestamp_template`. The timestamp will respect the `timezone` setting.
    pub path: PathBuf,

    /// Asynchronous channel size
    #[serde(default = "default_channel_size")]
    pub channel_size: usize,

    /// Truncate the file or not
    #[serde(default)]
    pub truncate: bool,

    /// Log file rotation size.
    ///
    /// For details, see the documentation of [`rotate_size`].
    ///
    /// [`rotate_size`]: ./struct.FileLoggerBuilder.html#method.rotate_size
    #[serde(default = "default_rotate_size")]
    pub rotate_size: u64,

    /// Maximum number of rotated log files to keep.
    ///
    /// For details, see the documentation of [`rotate_keep`].
    ///
    /// [`rotate_keep`]: ./struct.FileLoggerBuilder.html#method.rotate_keep
    #[serde(default = "default_rotate_keep")]
    pub rotate_keep: usize,

    /// Whether to compress or not compress rotated files.
    ///
    /// For details, see the documentation of [`rotate_keep`].
    ///
    /// [`rotate_compress`]: ./struct.FileLoggerBuilder.html#method.rotate_compress
    ///
    /// The default value is `false`.
    #[serde(default)]
    pub rotate_compress: bool,
}

impl Config for FileLoggerConfig {
    type Builder = FileLoggerBuilder;
    fn try_to_builder(&self) -> Result<Self::Builder> {
        let now = Utc::now();
        let path_template = self.path.to_str().ok_or(ErrorKind::Invalid)?;
        let path =
            path_template_to_path(path_template, &self.timestamp_template, self.timezone, now);
        let mut builder = FileLoggerBuilder::new(&path);
        builder.level(self.level);
        builder.format(self.format);
        builder.source_location(self.source_location);
        builder.timezone(self.timezone);
        builder.channel_size(self.channel_size);
        builder.rotate_size(self.rotate_size);
        builder.rotate_keep(self.rotate_keep);
        builder.rotate_compress(self.rotate_compress);
        if self.truncate {
            builder.truncate();
        }
        Ok(builder)
    }
}
impl Default for FileLoggerConfig {
    fn default() -> Self {
        FileLoggerConfig {
            level: Severity::default(),
            format: Format::default(),
            source_location: SourceLocation::default(),
            timezone: TimeZone::default(),
            path: PathBuf::default(),
            channel_size: default_channel_size(),
            truncate: false,
            rotate_size: default_rotate_size(),
            rotate_keep: default_rotate_keep(),
            rotate_compress: false,
        }
    }
}

fn path_template_to_path(
    path_template: &str,
    timestamp_template: &str,
    timezone: TimeZone,
    date_time: DateTime<Utc>,
) -> PathBuf {
    let timestamp_string = match timezone {
        TimeZone::Local => {
            let local_timestamp = Local.from_utc_datetime(&date_time.naive_utc());
            local_timestamp.format(&timestamp_template)
        }
        TimeZone::Utc => date_time.format(&timestamp_template),
    }.to_string();
    let path_string = path_template.replace("{timestamp}", &timestamp_string);
    PathBuf::from(path_string)
}

fn default_channel_size() -> usize {
    1024
}

<<<<<<< HEAD
fn default_rotate_size() -> u64 {
    use std::u64;

    u64::MAX
}

fn default_rotate_keep() -> usize {
    8
=======
fn default_timestamp_template() -> String {
    "%Y%m%d_%H%M".to_owned()
>>>>>>> 38a1664f
}

#[cfg(test)]
mod tests {
<<<<<<< HEAD
    use super::*;
    use Build;

    use std::thread;
    use std::time::Duration;
    use tempdir::TempDir;

    #[test]
    fn file_rotation_works() {
        let dir = TempDir::new("sloggers_test").unwrap();
        let logger = FileLoggerBuilder::new(dir.path().join("foo.log"))
            .rotate_size(128)
            .rotate_keep(2)
            .build()
            .unwrap();

        info!(logger, "hello");
        thread::sleep(Duration::from_millis(50));
        assert!(dir.path().join("foo.log").exists());
        assert!(!dir.path().join("foo.log.1").exists());

        info!(logger, "world");
        thread::sleep(Duration::from_millis(50));
        assert!(dir.path().join("foo.log").exists());
        assert!(dir.path().join("foo.log.1").exists());
        assert!(!dir.path().join("foo.log.2").exists());

        info!(logger, "vec(0): {:?}", vec![0; 128]);
        thread::sleep(Duration::from_millis(50));
        assert!(dir.path().join("foo.log").exists());
        assert!(dir.path().join("foo.log.1").exists());
        assert!(dir.path().join("foo.log.2").exists());
        assert!(!dir.path().join("foo.log.3").exists());

        info!(logger, "vec(1): {:?}", vec![0; 128]);
        thread::sleep(Duration::from_millis(50));
        assert!(dir.path().join("foo.log").exists());
        assert!(dir.path().join("foo.log.1").exists());
        assert!(dir.path().join("foo.log.2").exists());
        assert!(!dir.path().join("foo.log.3").exists());
    }

    #[test]
    fn file_gzip_rotation_works() {
        let dir = TempDir::new("sloggers_test").unwrap();
        let logger = FileLoggerBuilder::new(dir.path().join("foo.log"))
            .rotate_size(128)
            .rotate_keep(2)
            .rotate_compress(true)
            .build()
            .unwrap();

        info!(logger, "hello");
        thread::sleep(Duration::from_millis(50));
        assert!(dir.path().join("foo.log").exists());
        assert!(!dir.path().join("foo.log.1").exists());

        info!(logger, "world");
        thread::sleep(Duration::from_millis(50));
        assert!(dir.path().join("foo.log").exists());
        assert!(dir.path().join("foo.log.1.gz").exists());
        assert!(!dir.path().join("foo.log.2.gz").exists());

        info!(logger, "vec(0): {:?}", vec![0; 128]);
        thread::sleep(Duration::from_millis(50));
        assert!(dir.path().join("foo.log").exists());
        assert!(dir.path().join("foo.log.1.gz").exists());
        assert!(dir.path().join("foo.log.2.gz").exists());
        assert!(!dir.path().join("foo.log.3.gz").exists());

        info!(logger, "vec(1): {:?}", vec![0; 128]);
        thread::sleep(Duration::from_millis(50));
        assert!(dir.path().join("foo.log").exists());
        assert!(dir.path().join("foo.log.1.gz").exists());
        assert!(dir.path().join("foo.log.2.gz").exists());
        assert!(!dir.path().join("foo.log.3.gz").exists());
=======
    use chrono::NaiveDateTime;
    use std::io;
    use tempdir::TempDir;

    use super::*;

    #[test]
    fn test_path_template_to_path() -> io::Result<()> {
        let dir = TempDir::new("sloggers_test")?;
        let path_template = dir
            .path()
            .join("foo_{timestamp}.log")
            .to_str()
            .ok_or(io::ErrorKind::InvalidInput)?
            .to_string();
        let actual = path_template_to_path(
            &path_template,
            "%Y%m%d_%H%M",
            TimeZone::Utc, // Local is difficult to test, omitting :(
            Utc.from_utc_datetime(&NaiveDateTime::from_timestamp(1537265991, 0)),
        );
        let expected = dir.path().join("foo_20180918_1019.log");
        assert_eq!(expected, actual);

        Ok(())
>>>>>>> 38a1664f
    }
}<|MERGE_RESOLUTION|>--- conflicted
+++ resolved
@@ -1,9 +1,6 @@
 //! File logger.
-<<<<<<< HEAD
+use chrono::{DateTime, Local, TimeZone as ChronoTimeZone, Utc};
 use libflate::gzip::Encoder as GzipEncoder;
-=======
-use chrono::{DateTime, Local, TimeZone as ChronoTimeZone, Utc};
->>>>>>> 38a1664f
 use slog::{Drain, FnValue, Logger};
 use slog_async::Async;
 use slog_kvfilter::{KVFilter, KVFilterList};
@@ -33,7 +30,6 @@
     channel_size: usize,
     kvfilterparameters: Option<KVFilterParameters>,
 }
-
 impl FileLoggerBuilder {
     /// Makes a new `FileLoggerBuilder` instance.
     ///
@@ -179,7 +175,6 @@
         }
     }
 }
-
 impl Build for FileLoggerBuilder {
     fn build(&self) -> Result<Logger> {
         let decorator = PlainDecorator::new(self.appender.clone());
@@ -209,7 +204,6 @@
     rotate_compress: bool,
     wait_compression: Option<mpsc::Receiver<io::Result<()>>>,
 }
-
 impl Clone for FileAppender {
     fn clone(&self) -> Self {
         FileAppender {
@@ -224,7 +218,6 @@
         }
     }
 }
-
 impl FileAppender {
     pub fn new<P: AsRef<Path>>(path: P) -> Self {
         FileAppender {
@@ -347,7 +340,6 @@
         Ok(())
     }
 }
-
 impl Write for FileAppender {
     fn write(&mut self, buf: &[u8]) -> io::Result<usize> {
         self.reopen_if_needed()?;
@@ -442,7 +434,6 @@
     #[serde(default)]
     pub rotate_compress: bool,
 }
-
 impl Config for FileLoggerConfig {
     type Builder = FileLoggerBuilder;
     fn try_to_builder(&self) -> Result<Self::Builder> {
@@ -473,6 +464,7 @@
             source_location: SourceLocation::default(),
             timezone: TimeZone::default(),
             path: PathBuf::default(),
+            timestamp_template: default_timestamp_template(),
             channel_size: default_channel_size(),
             truncate: false,
             rotate_size: default_rotate_size(),
@@ -503,7 +495,6 @@
     1024
 }
 
-<<<<<<< HEAD
 fn default_rotate_size() -> u64 {
     use std::u64;
 
@@ -512,30 +503,29 @@
 
 fn default_rotate_keep() -> usize {
     8
-=======
+}
+
 fn default_timestamp_template() -> String {
     "%Y%m%d_%H%M".to_owned()
->>>>>>> 38a1664f
 }
 
 #[cfg(test)]
 mod tests {
-<<<<<<< HEAD
-    use super::*;
-    use Build;
-
+    use chrono::NaiveDateTime;
     use std::thread;
     use std::time::Duration;
     use tempdir::TempDir;
 
+    use super::*;
+    use {Build, ErrorKind, Result};
+
     #[test]
-    fn file_rotation_works() {
-        let dir = TempDir::new("sloggers_test").unwrap();
+    fn file_rotation_works() -> Result<()> {
+        let dir = TempDir::new("sloggers_test")?;
         let logger = FileLoggerBuilder::new(dir.path().join("foo.log"))
             .rotate_size(128)
             .rotate_keep(2)
-            .build()
-            .unwrap();
+            .build()?;
 
         info!(logger, "hello");
         thread::sleep(Duration::from_millis(50));
@@ -561,17 +551,18 @@
         assert!(dir.path().join("foo.log.1").exists());
         assert!(dir.path().join("foo.log.2").exists());
         assert!(!dir.path().join("foo.log.3").exists());
+
+        Ok(())
     }
 
     #[test]
-    fn file_gzip_rotation_works() {
-        let dir = TempDir::new("sloggers_test").unwrap();
+    fn file_gzip_rotation_works() -> Result<()> {
+        let dir = TempDir::new("sloggers_test")?;
         let logger = FileLoggerBuilder::new(dir.path().join("foo.log"))
             .rotate_size(128)
             .rotate_keep(2)
             .rotate_compress(true)
-            .build()
-            .unwrap();
+            .build()?;
 
         info!(logger, "hello");
         thread::sleep(Duration::from_millis(50));
@@ -597,21 +588,18 @@
         assert!(dir.path().join("foo.log.1.gz").exists());
         assert!(dir.path().join("foo.log.2.gz").exists());
         assert!(!dir.path().join("foo.log.3.gz").exists());
-=======
-    use chrono::NaiveDateTime;
-    use std::io;
-    use tempdir::TempDir;
-
-    use super::*;
+
+        Ok(())
+    }
 
     #[test]
-    fn test_path_template_to_path() -> io::Result<()> {
+    fn test_path_template_to_path() -> Result<()> {
         let dir = TempDir::new("sloggers_test")?;
         let path_template = dir
             .path()
             .join("foo_{timestamp}.log")
             .to_str()
-            .ok_or(io::ErrorKind::InvalidInput)?
+            .ok_or(ErrorKind::Invalid)?
             .to_string();
         let actual = path_template_to_path(
             &path_template,
@@ -623,6 +611,5 @@
         assert_eq!(expected, actual);
 
         Ok(())
->>>>>>> 38a1664f
     }
 }