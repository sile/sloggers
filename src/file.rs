//! File logger.
use crate::build::BuilderCommon;
use crate::misc;
use crate::permissions::restrict_file_permissions;
#[cfg(feature = "slog-kvfilter")]
use crate::types::KVFilterParameters;
use crate::types::{Format, OverflowStrategy, Severity, SourceLocation, TimeZone};
use crate::{Build, Config, ErrorKind, Result};
use chrono::{DateTime, Local, TimeZone as ChronoTimeZone, Utc};
#[cfg(feature = "libflate")]
use libflate::gzip::Encoder as GzipEncoder;
use serde::{Deserialize, Serialize};
use slog::Logger;
use slog_term::{CompactFormat, FullFormat, PlainDecorator};
use std::fmt::Debug;
use std::fs::{self, File, OpenOptions};
use std::io::{self, BufWriter, Write};
use std::path::{Path, PathBuf};
#[cfg(feature = "libflate")]
use std::sync::mpsc;
#[cfg(feature = "libflate")]
use std::thread;
use std::time::{Duration, Instant};

<<<<<<< HEAD
use misc::{module_and_line, timezone_to_timestamp_fn};
use types::KVFilterParameters;
use types::{Format, OverflowStrategy, Severity, SourceLocation, TimeZone};
use {Build, BuildWithCustomFormat, Config, ErrorKind, Result};

=======
>>>>>>> 3afacaed
/// A logger builder which build loggers that write log records to the specified file.
///
/// The resulting logger will work asynchronously (the default channel size is 1024).
#[derive(Debug)]
pub struct FileLoggerBuilder {
    common: BuilderCommon,
    format: Format,
    timezone: TimeZone,
    appender: FileAppender,
}

impl FileLoggerBuilder {
    /// Makes a new `FileLoggerBuilder` instance.
    ///
    /// This builder will create a logger which uses `path` as
    /// the output destination of the log records.
    pub fn new<P: AsRef<Path>>(path: P) -> Self {
        FileLoggerBuilder {
            common: BuilderCommon::default(),
            format: Format::default(),
            timezone: TimeZone::default(),
            appender: FileAppender::new(path),
        }
    }

    /// Sets the format of log records.
    pub fn format(&mut self, format: Format) -> &mut Self {
        self.format = format;
        self
    }

    /// Sets the source code location type this logger will use.
    pub fn source_location(&mut self, source_location: SourceLocation) -> &mut Self {
        self.common.source_location = source_location;
        self
    }

    /// Sets the overflow strategy for the logger.
    pub fn overflow_strategy(&mut self, overflow_strategy: OverflowStrategy) -> &mut Self {
        self.common.overflow_strategy = overflow_strategy;
        self
    }

    /// Sets the time zone which this logger will use.
    pub fn timezone(&mut self, timezone: TimeZone) -> &mut Self {
        self.timezone = timezone;
        self
    }

    /// Sets the log level of this logger.
    pub fn level(&mut self, severity: Severity) -> &mut Self {
        self.common.level = severity;
        self
    }

    /// Sets the size of the asynchronous channel of this logger.
    pub fn channel_size(&mut self, channel_size: usize) -> &mut Self {
        self.common.channel_size = channel_size;
        self
    }

    /// Sets [`KVFilter`].
    ///
    /// [`KVFilter`]: https://docs.rs/slog-kvfilter/0.6/slog_kvfilter/struct.KVFilter.html
    #[cfg(feature = "slog-kvfilter")]
    pub fn kvfilter(&mut self, parameters: KVFilterParameters) -> &mut Self {
        self.common.kvfilterparameters = Some(parameters);
        self
    }

    /// By default, logger just appends log messages to file.
    /// If this method called, logger truncates the file to 0 length when opening.
    pub fn truncate(&mut self) -> &mut Self {
        self.appender.truncate = true;
        self
    }

    /// Sets the threshold used for determining whether rotate the current log file.
    ///
    /// If the byte size of the current log file exceeds this value, the file will be rotated.
    /// The name of the rotated file will be `"${ORIGINAL_FILE_NAME}.0"`.
    /// If there is a previously rotated file,
    /// it will be renamed to `"${ORIGINAL_FILE_NAME}.1"` before rotation of the current log file.
    /// This process is iterated recursively until log file names no longer conflict or
    /// [`rotate_keep`] limit reached.
    ///
    /// The default value is `std::u64::MAX`.
    ///
    /// [`rotate_keep`]: ./struct.FileLoggerBuilder.html#method.rotate_keep
    pub fn rotate_size(&mut self, size: u64) -> &mut Self {
        self.appender.rotate_size = size;
        self
    }

    /// Sets the maximum number of rotated log files to keep.
    ///
    /// If the number of rotated log files exceed this value, the oldest log file will be deleted.
    ///
    /// The default value is `8`.
    pub fn rotate_keep(&mut self, count: usize) -> &mut Self {
        self.appender.rotate_keep = count;
        self
    }

    /// Sets whether to compress or not compress rotated files.
    ///
    /// If `true` is specified, rotated files will be compressed by GZIP algorithm and
    /// the suffix ".gz" will be appended to those file names.
    ///
    /// The default value is `false`.
    #[cfg(feature = "libflate")]
    pub fn rotate_compress(&mut self, compress: bool) -> &mut Self {
        self.appender.rotate_compress = compress;
        self
    }

    /// Sets whether the log files should have restricted permissions.
    ///
    /// If `true` is specified, new log files will be created with the `600` octal permission
    /// on unix systems.
    /// On Windows systems, new log files will have an ACL which just contains the SID of
    /// the owner.
    ///
    /// The default value is `false`.
    pub fn restrict_permissions(&mut self, restrict: bool) -> &mut Self {
        self.appender.restrict_permissions = restrict;
        self
    }
}

impl Build for FileLoggerBuilder {
    fn build(&self) -> Result<Logger> {
        let timestamp = misc::timezone_to_timestamp_fn(self.timezone);
        let logger = match self.format {
            Format::Full => {
                let decorator = PlainDecorator::new(self.appender.clone());
                let format = FullFormat::new(decorator).use_custom_timestamp(timestamp);
                self.common.build_with_drain(format.build())
            }
            Format::Compact => {
                let decorator = PlainDecorator::new(self.appender.clone());
                let format = CompactFormat::new(decorator).use_custom_timestamp(timestamp);
                self.common.build_with_drain(format.build())
            }
            #[cfg(feature = "json")]
            Format::Json => {
                let drain = slog_json::Json::new(self.appender.clone())
                    .set_flush(true)
                    .add_default_keys()
                    .build();
                self.common.build_with_drain(drain)
            }
        };
        Ok(logger)
    }
}
impl BuildWithCustomFormat for FileLoggerBuilder {
    type Decorator = PlainDecorator<FileAppender>;

    fn build_with_custom_format<F, D>(&self, f: F) -> Result<Logger>
    where
        F: FnOnce(Self::Decorator) -> Result<D>,
        D: Drain + Send + 'static,
        D::Err: Debug,
    {
        let decorator = PlainDecorator::new(self.appender.clone());
        let drain = track!(f(decorator))?;
        Ok(self.build_with_drain(drain))
    }
}

#[derive(Debug)]
pub struct FileAppender {
    path: PathBuf,
    file: Option<BufWriter<File>>,
    truncate: bool,
    written_size: u64,
    rotate_size: u64,
    rotate_keep: usize,
    #[cfg(feature = "libflate")]
    rotate_compress: bool,
    #[cfg(feature = "libflate")]
    wait_compression: Option<mpsc::Receiver<io::Result<()>>>,
    next_reopen_check: Instant,
    reopen_check_interval: Duration,
    restrict_permissions: bool,
}

impl Clone for FileAppender {
    fn clone(&self) -> Self {
        FileAppender {
            path: self.path.clone(),
            file: None,
            truncate: self.truncate,
            written_size: 0,
            rotate_size: self.rotate_size,
            rotate_keep: self.rotate_keep,
            #[cfg(feature = "libflate")]
            rotate_compress: self.rotate_compress,
            #[cfg(feature = "libflate")]
            wait_compression: None,
            next_reopen_check: Instant::now(),
            reopen_check_interval: self.reopen_check_interval,
            restrict_permissions: self.restrict_permissions,
        }
    }
}

impl FileAppender {
    pub fn new<P: AsRef<Path>>(path: P) -> Self {
        FileAppender {
            path: path.as_ref().to_path_buf(),
            file: None,
            truncate: false,
            written_size: 0,
            rotate_size: default_rotate_size(),
            rotate_keep: default_rotate_keep(),
            #[cfg(feature = "libflate")]
            rotate_compress: false,
            #[cfg(feature = "libflate")]
            wait_compression: None,
            next_reopen_check: Instant::now(),
            reopen_check_interval: Duration::from_millis(1000),
            restrict_permissions: false,
        }
    }

    fn reopen_if_needed(&mut self) -> io::Result<()> {
        // See issue #18
        // Basically, path.exists() is VERY slow on windows, so we just
        // can't check on every write. Limit checking to a predefined interval.
        // This shouldn't create problems neither for users, nor for logrotate et al.,
        // as explained in the issue.
        let now = Instant::now();
        let path_exists = if now >= self.next_reopen_check {
            self.next_reopen_check = now + self.reopen_check_interval;
            self.path.exists()
        } else {
            // Pretend the path exists without any actual checking.
            true
        };

        if self.file.is_none() || !path_exists {
            let mut file_builder = OpenOptions::new();
            file_builder.create(true);
            if self.truncate {
                file_builder.truncate(true);
            }
            // If the old file was externally deleted and we attempt to open a new one before releasing the old
            // handle, we get a Permission denied on Windows. Release the handle.
            self.file = None;

            let mut file = file_builder
                .append(!self.truncate)
                .write(true)
                .open(&self.path)?;

            if self.restrict_permissions {
                file = restrict_file_permissions(&self.path, file)?;
            }
            self.written_size = file.metadata()?.len();
            self.file = Some(BufWriter::new(file));
        }
        Ok(())
    }

    fn rotate(&mut self) -> io::Result<()> {
        #[cfg(feature = "libflate")]
        {
            if let Some(ref mut rx) = self.wait_compression {
                use std::sync::mpsc::TryRecvError;
                match rx.try_recv() {
                    Err(TryRecvError::Empty) => {
                        // The previous compression is in progress
                        return Ok(());
                    }
                    Err(TryRecvError::Disconnected) => {
                        let e = io::Error::new(
                            io::ErrorKind::Other,
                            "Log file compression thread aborted",
                        );
                        return Err(e);
                    }
                    Ok(result) => {
                        result?;
                    }
                }
            }
            self.wait_compression = None;
        }

        let _ = self.file.take();

        #[cfg(windows)]
        {
            if let Err(err) = self.rotate_old_files() {
                const ERROR_SHARING_VIOLATION: i32 = 32;

                // To avoid the problem reported by https://github.com/sile/sloggers/issues/43,
                // we ignore the error if its code is 32.
                if err.raw_os_error() != Some(ERROR_SHARING_VIOLATION) {
                    return Err(err);
                }
            }
        }
        #[cfg(not(windows))]
        self.rotate_old_files()?;

        self.written_size = 0;
        self.next_reopen_check = Instant::now();
        self.reopen_if_needed()?;

        Ok(())
    }
    fn rotate_old_files(&mut self) -> io::Result<()> {
        for i in (1..=self.rotate_keep).rev() {
            let from = self.rotated_path(i)?;
            let to = self.rotated_path(i + 1)?;
            if from.exists() {
                fs::rename(from, to)?;
            }
        }
        if self.path.exists() {
            let rotated_path = self.rotated_path(1)?;
            #[cfg(feature = "libflate")]
            {
                if self.rotate_compress {
                    let (plain_path, temp_gz_path) = self.rotated_paths_for_compression()?;
                    let (tx, rx) = mpsc::channel();
                    let restrict_perms = self.restrict_permissions;

                    fs::rename(&self.path, &plain_path)?;
                    thread::spawn(move || {
                        let result =
                            Self::compress(plain_path, temp_gz_path, rotated_path, restrict_perms);
                        let _ = tx.send(result);
                    });

                    self.wait_compression = Some(rx);
                } else {
                    fs::rename(&self.path, rotated_path)?;
                }
            }
            #[cfg(not(feature = "libflate"))]
            fs::rename(&self.path, rotated_path)?;
        }

        let delete_path = self.rotated_path(self.rotate_keep + 1)?;
        if delete_path.exists() {
            fs::remove_file(delete_path)?;
        }

        Ok(())
    }
    fn rotated_path(&self, i: usize) -> io::Result<PathBuf> {
        let path = self.path.to_str().ok_or_else(|| {
            io::Error::new(
                io::ErrorKind::InvalidInput,
                format!("Non UTF-8 log file path: {:?}", self.path),
            )
        })?;
        #[cfg(feature = "libflate")]
        {
            if self.rotate_compress {
                Ok(PathBuf::from(format!("{}.{}.gz", path, i)))
            } else {
                Ok(PathBuf::from(format!("{}.{}", path, i)))
            }
        }
        #[cfg(not(feature = "libflate"))]
        Ok(PathBuf::from(format!("{}.{}", path, i)))
    }
    #[cfg(feature = "libflate")]
    fn rotated_paths_for_compression(&self) -> io::Result<(PathBuf, PathBuf)> {
        let path = self.path.to_str().ok_or_else(|| {
            io::Error::new(
                io::ErrorKind::InvalidInput,
                format!("Non UTF-8 log file path: {:?}", self.path),
            )
        })?;
        Ok((
            PathBuf::from(format!("{}.1", path)),
            PathBuf::from(format!("{}.1.gz.temp", path)),
        ))
    }
    #[cfg(feature = "libflate")]
    fn compress(
        input_path: PathBuf,
        temp_path: PathBuf,
        output_path: PathBuf,
        restrict_perms: bool,
    ) -> io::Result<()> {
        let mut input = File::open(&input_path)?;
        let mut temp = File::create(&temp_path)?;
        if restrict_perms {
            temp = restrict_file_permissions(&temp_path, temp)?;
        }
        let mut output = GzipEncoder::new(temp)?;
        io::copy(&mut input, &mut output)?;
        output.finish().into_result()?;

        fs::rename(temp_path, output_path)?;
        fs::remove_file(input_path)?;
        Ok(())
    }
}

impl Write for FileAppender {
    fn write(&mut self, buf: &[u8]) -> io::Result<usize> {
        self.reopen_if_needed()?;
        let size = if let Some(ref mut f) = self.file {
            f.write(buf)?
        } else {
            return Err(io::Error::new(
                io::ErrorKind::Other,
                format!("Cannot open file: {:?}", self.path),
            ));
        };

        self.written_size += size as u64;
        Ok(size)
    }
    fn flush(&mut self) -> io::Result<()> {
        if let Some(ref mut f) = self.file {
            f.flush()?;
        }
        if self.written_size >= self.rotate_size {
            self.rotate()?;
        }
        Ok(())
    }
}

/// The configuration of `FileLoggerBuilder`.
#[derive(Debug, Clone, Serialize, Deserialize)]
#[non_exhaustive]
pub struct FileLoggerConfig {
    /// Log level.
    #[serde(default)]
    pub level: Severity,

    /// Log record format.
    #[serde(default)]
    pub format: Format,

    /// Source code location
    #[serde(default)]
    pub source_location: SourceLocation,

    /// Time Zone.
    #[serde(default)]
    pub timezone: TimeZone,

    /// Format string for the timestamp in the path.
    /// The string is formatted using [strftime](https://docs.rs/chrono/0.4.6/chrono/format/strftime/index.html#specifiers)
    ///
    /// Default: "%Y%m%d_%H%M", example: "20180918_1127"
    #[serde(default = "default_timestamp_template")]
    pub timestamp_template: String,

    /// Log file path template.
    ///
    /// It will be used as-is, with the following transformation:
    ///
    /// All occurrences of the substring "{timestamp}" will be replaced with the current timestamp
    /// formatted according to `timestamp_template`. The timestamp will respect the `timezone` setting.
    pub path: PathBuf,

    /// Asynchronous channel size
    #[serde(default = "default_channel_size")]
    pub channel_size: usize,

    /// Truncate the file or not
    #[serde(default)]
    pub truncate: bool,

    /// Log file rotation size.
    ///
    /// For details, see the documentation of [`rotate_size`].
    ///
    /// [`rotate_size`]: ./struct.FileLoggerBuilder.html#method.rotate_size
    #[serde(default = "default_rotate_size")]
    pub rotate_size: u64,

    /// Maximum number of rotated log files to keep.
    ///
    /// For details, see the documentation of [`rotate_keep`].
    ///
    /// [`rotate_keep`]: ./struct.FileLoggerBuilder.html#method.rotate_keep
    #[serde(default = "default_rotate_keep")]
    pub rotate_keep: usize,

    /// Whether to compress or not compress rotated files.
    ///
    /// For details, see the documentation of [`rotate_compress`].
    ///
    /// [`rotate_compress`]: ./struct.FileLoggerBuilder.html#method.rotate_compress
    ///
    /// The default value is `false`.
    #[serde(default)]
    #[cfg(feature = "libflate")]
    pub rotate_compress: bool,

    /// Whether to drop logs on overflow.
    ///
    /// The possible values are `drop`, `drop_and_report`, or `block`.
    ///
    /// The default value is `drop_and_report`.
    #[serde(default)]
    pub overflow_strategy: OverflowStrategy,

    /// Whether to restrict the permissions of log files.
    ///
    /// For details, see the documentation of [`restict_permissions`].
    ///
    /// [`restrict_permissions`]: ./struct.FileLoggerBuilder.html#method.restrict_permissions
    #[serde(default)]
    pub restrict_permissions: bool,
}

impl FileLoggerConfig {
    /// Creates a new `FileLoggerConfig` with default settings.
    pub fn new() -> Self {
        Default::default()
    }
}

impl Config for FileLoggerConfig {
    type Builder = FileLoggerBuilder;
    fn try_to_builder(&self) -> Result<Self::Builder> {
        let now = Utc::now();
        let path_template = self.path.to_str().ok_or(ErrorKind::Invalid)?;
        let path =
            path_template_to_path(path_template, &self.timestamp_template, self.timezone, now);
        let mut builder = FileLoggerBuilder::new(path);
        builder.level(self.level);
        builder.format(self.format);
        builder.source_location(self.source_location);
        builder.timezone(self.timezone);
        builder.overflow_strategy(self.overflow_strategy);
        builder.channel_size(self.channel_size);
        builder.rotate_size(self.rotate_size);
        builder.rotate_keep(self.rotate_keep);
        #[cfg(feature = "libflate")]
        builder.rotate_compress(self.rotate_compress);
        builder.restrict_permissions(self.restrict_permissions);
        if self.truncate {
            builder.truncate();
        }
        Ok(builder)
    }
}

impl Default for FileLoggerConfig {
    fn default() -> Self {
        FileLoggerConfig {
            level: Severity::default(),
            format: Format::default(),
            source_location: SourceLocation::default(),
            overflow_strategy: OverflowStrategy::default(),
            timezone: TimeZone::default(),
            path: PathBuf::default(),
            timestamp_template: default_timestamp_template(),
            channel_size: default_channel_size(),
            truncate: false,
            rotate_size: default_rotate_size(),
            rotate_keep: default_rotate_keep(),
            #[cfg(feature = "libflate")]
            rotate_compress: false,
            restrict_permissions: false,
        }
    }
}

fn path_template_to_path(
    path_template: &str,
    timestamp_template: &str,
    timezone: TimeZone,
    date_time: DateTime<Utc>,
) -> PathBuf {
    let timestamp_string = match timezone {
        TimeZone::Local => {
            let local_timestamp = Local.from_utc_datetime(&date_time.naive_utc());
            local_timestamp.format(timestamp_template)
        }
        TimeZone::Utc => date_time.format(timestamp_template),
    }
    .to_string();
    let path_string = path_template.replace("{timestamp}", &timestamp_string);
    PathBuf::from(path_string)
}

fn default_channel_size() -> usize {
    1024
}

fn default_rotate_size() -> u64 {
    use std::u64;

    u64::MAX
}

fn default_rotate_keep() -> usize {
    8
}

fn default_timestamp_template() -> String {
    "%Y%m%d_%H%M".to_owned()
}

#[cfg(test)]
mod tests {
    use super::*;
    use crate::{Build, ErrorKind};
    use chrono::NaiveDateTime;
    use std::fs;
    use std::thread;
    use std::time::Duration;
    use tempfile::{Builder as TempDirBuilder, TempDir};

    #[test]
    fn test_reopen_if_needed() {
        let dir = tempdir();
        let log_path = &dir.path().join("foo.log");
        let logger = FileLoggerBuilder::new(log_path).build().unwrap();

        info!(logger, "Goodbye");
        thread::sleep(Duration::from_millis(50));
        assert!(log_path.exists());
        fs::remove_file(log_path).unwrap();
        assert!(!log_path.exists());

        thread::sleep(Duration::from_millis(100));
        info!(logger, "cruel");
        assert!(!log_path.exists()); // next_reopen_check didn't get there yet, "cruel" went into the old file descriptor

        // Now > next_reopen_check, "world" will reopen the file before logging
        thread::sleep(Duration::from_millis(1000));
        info!(logger, "world");
        thread::sleep(Duration::from_millis(50));
        assert!(log_path.exists());
        assert!(fs::read_to_string(log_path).unwrap().contains("INFO world"));
    }

    #[test]
    fn file_rotation_works() {
        let dir = tempdir();
        let logger = FileLoggerBuilder::new(dir.path().join("foo.log"))
            .rotate_size(128)
            .rotate_keep(2)
            .build()
            .unwrap();

        info!(logger, "hello");
        thread::sleep(Duration::from_millis(50));
        assert!(dir.path().join("foo.log").exists());
        assert!(!dir.path().join("foo.log.1").exists());

        info!(logger, "world");
        thread::sleep(Duration::from_millis(50));
        assert!(dir.path().join("foo.log").exists());
        assert!(dir.path().join("foo.log.1").exists());
        assert!(!dir.path().join("foo.log.2").exists());

        info!(logger, "vec(0): {:?}", vec![0; 128]);
        thread::sleep(Duration::from_millis(50));
        assert!(dir.path().join("foo.log").exists());
        assert!(dir.path().join("foo.log.1").exists());
        assert!(dir.path().join("foo.log.2").exists());
        assert!(!dir.path().join("foo.log.3").exists());

        info!(logger, "vec(1): {:?}", vec![0; 128]);
        thread::sleep(Duration::from_millis(50));
        assert!(dir.path().join("foo.log").exists());
        assert!(dir.path().join("foo.log.1").exists());
        assert!(dir.path().join("foo.log.2").exists());
        assert!(!dir.path().join("foo.log.3").exists());
    }

    #[test]
    fn file_gzip_rotation_works() {
        let dir = tempdir();
        let logger = FileLoggerBuilder::new(dir.path().join("foo.log"))
            .rotate_size(128)
            .rotate_keep(2)
            .rotate_compress(true)
            .build()
            .unwrap();

        info!(logger, "hello");
        thread::sleep(Duration::from_millis(50));
        assert!(dir.path().join("foo.log").exists());
        assert!(!dir.path().join("foo.log.1").exists());

        info!(logger, "world");
        thread::sleep(Duration::from_millis(50));
        assert!(dir.path().join("foo.log").exists());
        assert!(dir.path().join("foo.log.1.gz").exists());
        assert!(!dir.path().join("foo.log.2.gz").exists());

        info!(logger, "vec(0): {:?}", vec![0; 128]);
        thread::sleep(Duration::from_millis(50));
        assert!(dir.path().join("foo.log").exists());
        assert!(dir.path().join("foo.log.1.gz").exists());
        assert!(dir.path().join("foo.log.2.gz").exists());
        assert!(!dir.path().join("foo.log.3.gz").exists());

        info!(logger, "vec(1): {:?}", vec![0; 128]);
        thread::sleep(Duration::from_millis(50));
        assert!(dir.path().join("foo.log").exists());
        assert!(dir.path().join("foo.log.1.gz").exists());
        assert!(dir.path().join("foo.log.2.gz").exists());
        assert!(!dir.path().join("foo.log.3.gz").exists());
    }

    #[test]
    fn test_path_template_to_path() {
        let dir = tempdir();
        let path_template = dir
            .path()
            .join("foo_{timestamp}.log")
            .to_str()
            .ok_or(ErrorKind::Invalid)
            .unwrap()
            .to_string();
        let actual = path_template_to_path(
            &path_template,
            "%Y%m%d_%H%M",
            TimeZone::Utc, // Local is difficult to test, omitting :(
            Utc.from_utc_datetime(&NaiveDateTime::from_timestamp_opt(1537265991, 0).unwrap()),
        );
        let expected = dir.path().join("foo_20180918_1019.log");
        assert_eq!(expected, actual);
    }

    fn tempdir() -> TempDir {
        TempDirBuilder::new()
            .prefix("sloggers_test")
            .tempdir()
            .expect("Cannot create a temporary directory")
    }
}<|MERGE_RESOLUTION|>--- conflicted
+++ resolved
@@ -1,16 +1,16 @@
 //! File logger.
 use crate::build::BuilderCommon;
-use crate::misc;
 use crate::permissions::restrict_file_permissions;
 #[cfg(feature = "slog-kvfilter")]
 use crate::types::KVFilterParameters;
 use crate::types::{Format, OverflowStrategy, Severity, SourceLocation, TimeZone};
+use crate::{misc, BuildWithCustomFormat};
 use crate::{Build, Config, ErrorKind, Result};
 use chrono::{DateTime, Local, TimeZone as ChronoTimeZone, Utc};
 #[cfg(feature = "libflate")]
 use libflate::gzip::Encoder as GzipEncoder;
 use serde::{Deserialize, Serialize};
-use slog::Logger;
+use slog::{Drain, Logger};
 use slog_term::{CompactFormat, FullFormat, PlainDecorator};
 use std::fmt::Debug;
 use std::fs::{self, File, OpenOptions};
@@ -22,14 +22,6 @@
 use std::thread;
 use std::time::{Duration, Instant};
 
-<<<<<<< HEAD
-use misc::{module_and_line, timezone_to_timestamp_fn};
-use types::KVFilterParameters;
-use types::{Format, OverflowStrategy, Severity, SourceLocation, TimeZone};
-use {Build, BuildWithCustomFormat, Config, ErrorKind, Result};
-
-=======
->>>>>>> 3afacaed
 /// A logger builder which build loggers that write log records to the specified file.
 ///
 /// The resulting logger will work asynchronously (the default channel size is 1024).
@@ -197,7 +189,7 @@
     {
         let decorator = PlainDecorator::new(self.appender.clone());
         let drain = track!(f(decorator))?;
-        Ok(self.build_with_drain(drain))
+        Ok(self.common.build_with_drain(drain))
     }
 }
 
